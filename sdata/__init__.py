# -*-coding: utf-8-*-
from __future__ import division

__version__ = '0.9.0'
__revision__ = None
__version_info__ = tuple([int(num) for num in __version__.split('.')])

'''
basic sdata types 
'''

import sys
import uuid
import logging
from sdata.metadata import Metadata, Attribute
from sdata.data import Data
from sdata.blob import Blob
import sdata.timestamp as timestamp
import inspect

if sys.version_info < (3, 6):
    import sha3

try:
    import openpyxl
except:
    logging.warning("openpyxl is not available -> no xlsx import")


def uuid_from_str(name):
    return uuid.uuid3(uuid.NAMESPACE_DNS, name)


<<<<<<< HEAD
=======
class Data3(object):
    """Base sdata object"""
    ATTR_NAMES = []

    def __init__(self, **kwargs):
        """create Data object

        .. code-block:: python

            df = pd.DataFrame([1,2,3])
            data = sdata.Data(name='my name',
                        uuid='38b26864e7794f5182d38459bab85842',
                        table=df,
                        description="A remarkable description")


        :param name: name of the data object
        :param table: pandas.DataFrame to store
        :param uuid: uuid of the object
        :param metadata: sdata.Metadata object
        :param description: a string to describe the object
        """

        # self._uuid = None
        # self._name = None
        self._prefix = None
        # ToDo: add getter and setter for metadata
        self.metadata = kwargs.get("metadata") or Metadata()
        _uuid = kwargs.get("uuid") or ""
        _name = kwargs.get("name") or "N.N."
        self.metadata.add("name", _name)
        self.metadata.add("uuid", _uuid)

        self.uuid = kwargs.get("uuid") or uuid.uuid4()
        self.name = kwargs.get("name") or "N.N."
        self.prefix = kwargs.get("prefix") or ""
        self._gen_default_attributes(kwargs.get("default_attributes") or self.ATTR_NAMES)
        self._group = OrderedDict()
        self._table = None  # pd.DataFrame()
        self.table = kwargs.get("table", None)
        self._description = ""
        self.description = kwargs.get("description", "")

    @property
    def sha3_256(self):
        """Return a new SHA3 hash object with a hashbit length of 32 bytes.

        .. code-block:: python

            sdata.Data(name="1", uuid=sdata.uuid_from_str("1")).sha3_256

            'c468e659891eb5dea6eb6baf73f51ca0688792bf9ad723209dc22730903f6efa'

        :return: hashlib.sha3_256.hexdigest()
        """
        s = hashlib.sha3_256()
        metadatastr = self.metadata.to_json().encode(errors="replace")
        s.update(metadatastr)
        if self.table is not None:
            tablestr = self.table.to_json().encode(errors="replace")
            s.update(tablestr)
        s.update(self.description.encode(errors="replace"))
        return s.hexdigest()

    def update_hash(self, hash):
        """A hash represents the object used to calculate a checksum of a
        string of information.

        .. code-block:: python

            data = sdata.Data()

            md5 = hashlib.md5()
            data.update_hash(md5)
            md5.hexdigest()
            'bbf323bdcb0bf961803b5504a8a60d69'

            sha1 = hashlib.sha1()
            data.update_hash(sha1)
            sha1.hexdigest()
            '3c59368c7735c1ecaf03ebd4c595bb6e73e90f0c'

            hash = hashlib.sha3_256()
            data.update_hash(hash).hexdigest()
            'c468e659891eb5dea6eb6baf73f51ca0688792bf9ad723209dc22730903f6efa'

            data.update_hash(hash).digest()
            b'M8...'

        :param hash: hash object, e.g. hashlib.sha1()
        :return: hash
        """
        if not (hasattr(hash, "update") and hasattr(hash, "hexdigest")):
            logging.error("Data.update_hash: given hashfunction is invalid")
            raise Exception("Data.update_hash: given hashfunction is invalid")

        metadatastr = self.metadata.to_json().encode(errors="replace")
        hash.update(metadatastr)
        if self.table is not None:
            tablestr = self.table.to_json().encode(errors="replace")
            hash.update(tablestr)
        hash.update(self.description.encode(errors="replace"))
        return hash

    def describe(self):
        """Generate descriptive info of the data

        .. code-block:: python

            df = pd.DataFrame([1,2,3])
            data = sdata.Data(name='my name',
                        uuid='38b26864e7794f5182d38459bab85842',
                        table=df,
                        description="A remarkable description")
            data.describe()

        .. code-block:: none

                            0
            metadata        3
            table_rows      3
            table_columns   1
            description    24


        :return: pd.DataFrame
        """
        df = pd.DataFrame({0: []}, dtype=object)
        df.loc["metadata", 0] = self.metadata.size
        if self.table is None:
            df.loc["table_rows"] = 0
            df.loc["table_columns"] = 0
        else:
            df.loc["table_rows"] = len(self.table)
            df.loc["table_columns"] = len(self.table.columns)
        df.loc["description", 0] = len(self.description)
        return df

    def _gen_default_attributes(self, default_attributes):
        """create default Attributes in data.metadata"""
        for attr_name, value, dtype, unit, description, required in default_attributes:
            self.metadata.set_attr(name=attr_name, value=value, dtype=dtype, description=description)

    def _get_uuid(self):
        return self.metadata.get("uuid").value
        # return self._uuid

    def _set_uuid(self, value):
        if isinstance(value, str):
            try:
                self._uuid = uuid.UUID(value).hex
            except ValueError as exp:
                logging.warning("data.uuid: %s" % exp)
        elif isinstance(value, uuid.UUID):
            self.metadata.set_attr("uuid", value.hex)
        else:
            logging.error("Data.uuid: invalid uuid '{}'".format(value))

    uuid = property(fget=_get_uuid, fset=_set_uuid, doc="uuid of the object")

    def _get_name(self):
        # return self._name
        return self.metadata.get("name").value

    def _set_name(self, value):
        if isinstance(value, str):
            try:
                self.metadata.set_attr("name", str(value)[:256])
            except ValueError as exp:
                logging.warning("data.name: %s" % exp)
        else:
            # self._name = str(value)[:256]
            self.metadata.set_attr("name", str(value)[:256])

    name = property(fget=_get_name, fset=_set_name, doc="name of the object")

    def _get_description(self):
        return self._description

    def _set_description(self, value):
        if isinstance(value, str):
            try:
                self._description = str(value)
            except ValueError as exp:
                logging.warning("data.name: %s" % exp)
        else:
            self._description = str(value)

    description = property(fget=_get_description, fset=_set_description, doc="description of the object")

    @property
    def filename(self):

        validchars = "-_.() "
        out = ""

        name = "{}".format(self.name)

        for c in name:
            if str.isalpha(c) or str.isdigit(c) or (c in validchars):
                out += c
            else:
                out += "_"
        return out

    def _get_prefix(self):
        return self._prefix

    def _set_prefix(self, value):
        if isinstance(value, str):
            try:
                self._prefix = value[:256]
            except ValueError as exp:
                logging.warning("data.prefix: %s" % exp)
        else:
            self._prefix = str(value)[:256]

    prefix = property(fget=_get_prefix, fset=_set_prefix, doc="prefix of the object name")

    def _get_table(self):
        return self._table

    def _set_table(self, df):
        if isinstance(df, pd.DataFrame):
            self._table = df
            self._table.index.name = "index"

    table = property(fget=_get_table, fset=_set_table, doc="table object(pandas.DataFrame)")
    df = table

    def to_folder(self, path, dtype="csv"):
        """export data to folder"""
        if dtype not in ["csv", "xlsx"]:
            dtype = "xlsx"
        if not os.path.exists(path):
            try:
                os.makedirs(path)
            except OSError as exp:
                logging.error(exp)
        else:
            self.clear_folder(path)

        self.metadata.set_attr(name="class", value=self.__class__.__name__, description="object class", unit="-",
                               dtype="str")
        self.metadata.set_attr(name="uuid", value=self.uuid, description="object uuid", unit="-", dtype="str")
        self.metadata.set_attr(name="name", value=self.name, description="object name", unit="-", dtype="str")

        if dtype == "csv":
            metadata_filepath = os.path.join(path, "metadata.csv")
            logging.debug("export meta csv '{}'".format(metadata_filepath))
            self.metadata.to_csv(metadata_filepath)

            # table export
            if isinstance(self._table, pd.DataFrame) and len(self._table) > 0:
                exportpath = os.path.join(path, "{}.csv".format(self.osname))
                self._table.to_csv(exportpath, index=False)
        if dtype == "xlsx":
            if not isinstance(self._table, pd.DataFrame):
                self.table = pd.DataFrame()
            exportpath = os.path.join(path, "{}.xlsx".format(self.osname))
            self.to_xlsx(exportpath)
        # group export
        for data in self.group.values():
            exportpath = os.path.join(path, "{}-{}".format(data.__class__.__name__.lower(), data.osname))
            data.to_folder(exportpath, dtype=dtype)
        return path

    @classmethod
    def from_folder(cls, path):
        """:returns: sdata object instance"""
        # data = Data.from_folder(path)

        data = cls()
        if not os.path.exists(path):
            logging.error("from_folder error: path '{}' not exists.".format(path))
            return data

        data.metadata = data._load_metadata(path)
        try:
            data.uuid = data.metadata.get_attr("uuid").value
            data.name = data.metadata.get_attr("name").value
        except Exception as exp:
            logging.error("Data.from_folder: {}".format(data.metadata.to_dict()))
            raise

        # table import
        files = [x for x in os.listdir(path) if
                 not os.path.isdir(os.path.join(path, x)) and not x.startswith("metadata")]
        if len(files) == 1:
            assert len(files) == 1, "invalid number of files for Table '{}'".format(files)
            importpath = os.path.join(path, files[0])
            print("read table {}".format(importpath))
            # data._table = pd.read_csv(importpath)

        if not os.path.exists(path):
            return cls()
        metadata = cls._load_metadata(path)
        data = cls()
        data.metadata = metadata
        data.uuid = data.metadata.get_attr("uuid").value
        data.name = data.metadata.get_attr("name").value

        folders = [x for x in os.listdir(path) if os.path.isdir(os.path.join(path, x))]
        for folder in folders:
            subfolder = os.path.join(path, folder)
            data_ = data.from_folder(subfolder)
            subdata = data_.from_folder(subfolder)
            data.add_data(subdata)
        return data

    @staticmethod
    def clear_folder(path):
        """delete subfolder in export folder

        :param path: path
        :return: None
        """

        def is_valid(path):
            prefix = path.split("-")[0]
            if prefix in [x.lower() for x in SDATACLS.keys()]:
                return True
            else:
                return False

        subfolders = [x for x in os.listdir(path) if os.path.isdir(os.path.join(path, x))]
        valid_subfolders = [x for x in subfolders if is_valid(x)]
        for subfolder in valid_subfolders:
            try:
                subfolder = os.path.join(path, subfolder)
                logging.debug("clear_folder: rm {}".format(subfolder))
                shutil.rmtree(subfolder)
            except OSError as exp:
                raise

    @staticmethod
    def _load_metadata(path):
        """load metadata from csv
        
        :returns: Metadata instance"""
        metadata_filepath = os.path.join(path, "metadata.csv")
        if os.path.exists(metadata_filepath):
            metadata = Metadata().from_csv(metadata_filepath)
        else:
            metadata = Metadata()
        return metadata

    @staticmethod
    def _get_class_from_metadata(metadata):
        """get class object from metadata
        
        :returns: relevant sdata class object"""
        classattr = metadata.get_attr("class")
        if classattr is not None:
            sdataclassname = classattr.value
            sdatacls = SDATACLS.get(sdataclassname)
            if sdataclassname not in SDATACLS:
                logging.warning("unsupported cls '{}'".format(sdataclassname))
                sdatacls = Data
        else:
            logging.warn("cls not defined '{}'".format(metadata))
            sdatacls = None
        return sdatacls

    @property
    def osname(self):
        """:returns: os compatible name (ascii?)"""
        return self.name.replace(" ", "_").lower()

    def verify_attributes(self):
        """check mandatory attributes"""
        invalid_attrs = []
        # attr_defs = ["name", "value", "dtype", "unit", "description", "required"]
        for attr_defs in self.ATTR_NAMES:
            required = attr_defs[5]
            if required is False:
                continue
            attr = self.metadata.get_attr(attr_defs[0])
            if attr is None:
                invalid_attrs.append(attr_defs[0])
            elif attr.value is None:
                invalid_attrs.append(attr.name)
        return invalid_attrs

    def __str__(self):
        return "(Data '%s':%s)" % (self.name, self.uuid)

    __repr__ = __str__

    def get_group(self):
        return self._group

    group = property(get_group, doc="get group")

    def keys(self):
        """get all child objects uuids

        :return: list of uuid's
        """
        return list(self.group.keys())

    def values(self):
        """get all child objects

        :return: list of child objects
        """
        return list(self.group.values())

    def items(self):
        """get all child objects

        :return: [(child uuid, child objects), ]
        """
        return list(self.group.items())

    def clear_group(self):
        """clear group dict"""
        self._group = OrderedDict()

    def add_data(self, data):
        """add data, if data.name is unique"""
        if isinstance(data, Data):
            names = [dat.name.lower() for uid, dat in self.group.items()]
            if data.name.lower() in names:
                logging.error("{}: name '{}' aready exists".format(data.__class__.__name__, data.name))
                return
            self.group[data.uuid] = data
        else:
            logging.warning("ignore data %s (wrong type!)" % data)

    def get_data_by_uuid(self, uid):
        """get data by uuid"""
        return self.group.get(uid)

    def get_data_by_name(self, name):
        """:return obj by name"""
        d = dict([(obj.name, uid) for uid, obj in self.group.items()])
        uid = d.get(name)
        return self.get_data_by_uuid(uid)

    def tree_folder(self, dir, padding="  ", print_files=True, hidden_files=False, last=True):
        """print tree folder structure"""
        if last is False:
            print(padding[:-1] + '├─' + os.path.basename(os.path.abspath(dir)))
        else:
            print(padding[:-1] + '└─' + os.path.basename(os.path.abspath(dir)))
        padding = padding + ' '
        files = []
        if print_files:
            files = [x for x in sorted(os.listdir(dir)) if not x.startswith(".")]
        else:
            files = [x for x in sorted(os.listdir(dir)) if os.path.isdir(dir + os.sep + x)]

        # metadata first
        metafiles = [f for f in files if f.startswith("metadata")]
        files = [x for x in files if x not in metafiles]
        files = metafiles + sorted(files)

        for count, file in enumerate(sorted(files)):
            # print(padding + '|')
            path = dir + os.sep + file
            if os.path.isdir(path):
                if count == (len(files) - 1):
                    self.tree_folder(path, padding + ' ', print_files, last=True)
                else:
                    self.tree_folder(path, padding + '|', print_files, last=False)
            else:
                if count == (len(files) - 1):
                    print(padding + '└─' + file)
                else:
                    print(padding + '├─' + file)

    def dir(self):
        """returns a nested list of all child objects

        :return: list of sdata.Data objects
        """
        return [(x.name, x.dir()) for x in self.group.values()]

    def to_xlsx_byteio(self):
        """get xlsx as byteio

        :return: BytesIO
        """

        def adjust_col_width(sheetname, df, writer, width=40):
            worksheet = writer.sheets[sheetname]  # pull worksheet object
            worksheet.set_column(0, 0, width)
            for idx, col in enumerate(df):  # loop through all columns
                # series = df[col]
                # max_len = max((
                #     series.astype(str, raise_on_error=False).map(len).max(),  # len of largest item
                #     len(str(series.name))  # len of column name/header
                #     )) + 1  # adding a little extra space
                worksheet.set_column(idx + 1, idx + 1, width)

        output = BytesIO()
        writer = pd.ExcelWriter(output, engine='xlsxwriter')
        self.metadata.df.to_excel(writer, sheet_name='metadata')
        adjust_col_width('metadata', self.metadata.df, writer)

        self.df.to_excel(writer, sheet_name='table')
        adjust_col_width('table', self.table, writer, width=15)

        df_description = pd.DataFrame(self.description.splitlines())
        df_description.to_excel(writer, sheet_name='description', index=False, header=None)
        adjust_col_width('description', df_description, writer, width=200)

        writer.save()
        processed_data = output.getvalue()
        return processed_data

    def to_xlsx_base64(self):
        """get xlsx as byteio base64 encoded

        :return: base64
        """
        val = self.to_xlsx_byteio()
        b64 = base64.b64encode(val)
        return b64

    def get_download_link(self):
        """Generates a link allowing the data in a given panda dataframe to be downloaded
        in:  dataframe
        out: href string
        """
        b64 = self.to_xlsx_base64()
        return '<a href="data:application/octet-stream;base64,{1}" download="{0}.xlsx">Download {0}.xlsx file</a>'.format(self.osname, b64.decode())

    def to_xlsx(self, filepath=None):
        """export atrributes and data to excel

        :param filepath:
        :return:
        """

        def adjust_col_width(sheetname, df, writer, width=40):
            worksheet = writer.sheets[sheetname]  # pull worksheet object
            worksheet.set_column(0, 0, width)
            for idx, col in enumerate(df):  # loop through all columns
                # series = df[col]
                # max_len = max((
                #     series.astype(str, raise_on_error=False).map(len).max(),  # len of largest item
                #     len(str(series.name))  # len of column name/header
                #     )) + 1  # adding a little extra space
                worksheet.set_column(idx + 1, idx + 1, width)

        with pd.ExcelWriter(filepath) as writer:

            # metadata
            # dfm = pd.DataFrame.from_dict(self.metadata, orient="index", columns=["value"])
            dfm = self.metadata.to_dataframe()

            # dfm = dfm.sort_index()
            dfm.index.name = "key"
            dfm.to_excel(writer, sheet_name='metadata', index=False)
            adjust_col_width('metadata', dfm, writer)

            # data
            if self.table is not None:
                self.table.index.name = "index"
                self.table.to_excel(writer, sheet_name='table')
                adjust_col_width('table', self.table, writer, width=15)
            else:
                df = pd.DataFrame()
                df.index.name = "index"
                df.to_excel(writer, sheet_name='table')
                adjust_col_width('table', df, writer, width=15)

            df_description = pd.DataFrame(self.description.splitlines())
            df_description.to_excel(writer, sheet_name='description', index=False, header=None)
            adjust_col_width('description', df_description, writer, width=200)

            # # raw data
            # self.df_raw.index.name = "index"
            # self.df_raw.to_excel(writer, sheet_name='df_raw')
            # adjust_col_width('df_raw', self.df_raw, writer, width=15)

    @classmethod
    def from_xlsx(cls, filepath):
        """save table as xlsx

        :param filepath:
        :return:
        """
        try:
            if os.path.exists(filepath):
                wb = openpyxl.load_workbook(filename=filepath)
                # sheetname = u'Übergabedaten VWD für BFA'
                sheetnames = wb.sheetnames

                tt = cls(name=filepath)

                # read df
                if "table" in sheetnames:
                    tt.table = pd.read_excel(filepath, sheet_name="table", index_col='index')
                else:
                    logging.info("no table data in '{}'".format(filepath))
                dfm = pd.read_excel(filepath, sheet_name="metadata")
                dfm = dfm.set_index(dfm.name.values)
                # dfm["value"] = dfm["value"].replace(np.nan, None)
                dfm["description"] = dfm["description"].replace(np.nan, '')
                dfm["label"] = dfm["label"].replace(np.nan, '')
                # print("!data.from_xlsx", dfm)
                tt.metadata = tt.metadata.from_dataframe(dfm)

                # read description
                if "description" in sheetnames:
                    cells = []
                    for cell in wb["description"]["A"]:
                        if cell.value is not None:
                            cells.append(cell.value)
                        else:
                            cells.append("")
                    tt.description = "\n".join(cells)
                else:
                    logging.info("no description in '{}'".format(filepath))

                return tt
            else:
                raise Exception("excel file '{}' not available".format(filepath))
        except Exception as exp:
            raise

    def to_json(self, filepath=None):
        """export Data in json format

        :param filepath: export file path (default:None)
        :return: json str
        """

        if self.table is not None:
            json_table = self.table.to_dict()
        else:
            json_table = {}

        j = {"metadata": self.metadata.to_dict(),
             "table": json_table,
             "description": self.description
             }
        if filepath:
            with open(filepath, "w") as fh:
                json.dump(j, fh)
        else:
            return json.dumps(j)

    @classmethod
    def from_json(cls, s=None, filepath=None):
        """

        :param s: json str
        :param filepath:
        :return:
        """
        data = cls()
        if s is None and filepath is not None:
            with open(filepath, "r") as fh:
                d = json.load(fh)
        elif s is None and filepath is None:
            logging.error("data.from_json: no json data available")
            return
        elif s is not None and filepath is None:
            d = json.loads(s)
        else:
            logging.error("data.from_json: unexpected error")
            d = None

        if d:
            if "metadata" in d.keys():
                data.metadata = data.metadata.from_dict(d["metadata"])
            else:
                logging.error("Data.from_json: table not available")

            if "table" in d.keys():
                data.table = pd.DataFrame.from_dict(d["table"])
                # data.table = pd.read_json(json.dumps(d["table"]))
                # data.table = pd.read_json(d["table"])
            else:
                logging.error("Data.from_json: metadata not available")

            if "description" in d.keys():
                data.description = d["description"]
            else:
                logging.error("Data.from_json: description not available")

        return data

    def to_csv(self, filepath=None):
        """export sdata.Data to csv

        :param filepath:
        :return:
        """
        exportlines = []
        exportlines.append(self.metadata.to_csv_header(prefix="#;", sep=";", filepath=None))
        exportlines.append(self.df.to_csv(sep=";"))

        exportstr = "".join(exportlines)

        if filepath is None:
            return exportstr
        else:
            with open(filepath, "w") as fh:
                fh.write(exportstr)

    @classmethod
    def from_csv(cls, s=None, filepath=None, sep=";"):
        """import sdata.Data from csv

        :param s: csv str
        :param filepath:
        :param sep: separator (default=";")
        :return: sdata.Data
        """
        data = cls()
        if filepath:
            df = pd.read_csv(filepath, sep=";", comment="#")
            sio = open(filepath, "r")
        elif s is not None:
            sio = StringIO(s)
            pd.read_csv(sio, sep=";", comment="#")
            sio.seek(0)
        else:
            logging.error("data.from_csv: no csv data available")
            return

        for line in sio:
            if line.startswith("#;"):
                print(line)

        data.table = df
        return data


class DataFrame(Data):
    """Data Frame aka Table

    deprecated
    """

    def __init__(self, **kwargs):
        """DataFrame"""
        self.columns = kwargs.get("columns") or Metadata()


    def _get_blob(self):
        return self._blob

    def _set_blob(self, blob):
        if isinstance(blob, pd.DataFrame):
            self._blob = blob
            self.guess_columns()

    blob = property(fget=_get_blob, fset=_set_blob, doc="blob object")

    def guess_columns(self):
        """extract column names and dtypes from dataframe"""
        if self.blob is not None:
            for icol, col in enumerate(self.blob.columns):
                self.columns.set_attr(col, value=icol, dtype=self.blob[col].dtype.name)

    def to_xlsx(self, path, **kwargs):
        """export atrributes and data to excel

        :param filepath:
        :return:
        """

        filepath = os.path.join(path, "{}.xlsx".format(self.filename))

        def adjust_col_width(sheetname, df, writer, width=40):
            worksheet = writer.sheets[sheetname]  # pull worksheet object
            worksheet.set_column(0, 0, width)
            for idx, col in enumerate(df):  # loop through all columns
                worksheet.set_column(idx + 1, idx + 1, width)

        with pd.ExcelWriter(filepath) as writer:
            dfm = self.metadata.to_dataframe()
            dfm = dfm.sort_index()
            dfm.index.name = "key"
            dfm.to_excel(writer, sheet_name='metadata')
            adjust_col_width('metadata', dfm, writer)

            dfc = self.columns.to_dataframe()
            dfc = dfc.sort_index()
            dfc.index.name = "key"
            dfc.to_excel(writer, sheet_name='columns')
            adjust_col_width('columns', dfc, writer)

            # data
            if self.blob is not None:
                self.blob.index.name = "index"
                self.blob.to_excel(writer, sheet_name='dataframe')
                adjust_col_width('dataframe', self.blob, writer, width=15)

    @classmethod
    def from_xlsx(cls, filepath, **kwargs):
        """save table as xlsx

        :param filepath:
        :return:
        """
        tt = cls(name=filepath)
        tt.blob = pd.read_excel(filepath, sheet_name="dataframe")
        dfm = pd.read_excel(filepath, sheet_name="metadata")
        dfm = dfm.set_index("key")
        tt.metadata = tt.metadata.from_dataframe(dfm)

        dfc = pd.read_excel(filepath, sheet_name="columns")
        dfc = dfc.set_index("key")
        tt.columns = tt.metadata.from_dataframe(dfc)
        return tt


>>>>>>> 1f4598ff
SDATACLS = {"Data": Data,
            "Blob": Blob
            }

__all__ = ["Data", "Blob"]


def print_classes():
    for name, obj in inspect.getmembers(sys.modules[__name__]):
        if inspect.isclass(obj):
            print(obj)<|MERGE_RESOLUTION|>--- conflicted
+++ resolved
@@ -30,824 +30,6 @@
 def uuid_from_str(name):
     return uuid.uuid3(uuid.NAMESPACE_DNS, name)
 
-
-<<<<<<< HEAD
-=======
-class Data3(object):
-    """Base sdata object"""
-    ATTR_NAMES = []
-
-    def __init__(self, **kwargs):
-        """create Data object
-
-        .. code-block:: python
-
-            df = pd.DataFrame([1,2,3])
-            data = sdata.Data(name='my name',
-                        uuid='38b26864e7794f5182d38459bab85842',
-                        table=df,
-                        description="A remarkable description")
-
-
-        :param name: name of the data object
-        :param table: pandas.DataFrame to store
-        :param uuid: uuid of the object
-        :param metadata: sdata.Metadata object
-        :param description: a string to describe the object
-        """
-
-        # self._uuid = None
-        # self._name = None
-        self._prefix = None
-        # ToDo: add getter and setter for metadata
-        self.metadata = kwargs.get("metadata") or Metadata()
-        _uuid = kwargs.get("uuid") or ""
-        _name = kwargs.get("name") or "N.N."
-        self.metadata.add("name", _name)
-        self.metadata.add("uuid", _uuid)
-
-        self.uuid = kwargs.get("uuid") or uuid.uuid4()
-        self.name = kwargs.get("name") or "N.N."
-        self.prefix = kwargs.get("prefix") or ""
-        self._gen_default_attributes(kwargs.get("default_attributes") or self.ATTR_NAMES)
-        self._group = OrderedDict()
-        self._table = None  # pd.DataFrame()
-        self.table = kwargs.get("table", None)
-        self._description = ""
-        self.description = kwargs.get("description", "")
-
-    @property
-    def sha3_256(self):
-        """Return a new SHA3 hash object with a hashbit length of 32 bytes.
-
-        .. code-block:: python
-
-            sdata.Data(name="1", uuid=sdata.uuid_from_str("1")).sha3_256
-
-            'c468e659891eb5dea6eb6baf73f51ca0688792bf9ad723209dc22730903f6efa'
-
-        :return: hashlib.sha3_256.hexdigest()
-        """
-        s = hashlib.sha3_256()
-        metadatastr = self.metadata.to_json().encode(errors="replace")
-        s.update(metadatastr)
-        if self.table is not None:
-            tablestr = self.table.to_json().encode(errors="replace")
-            s.update(tablestr)
-        s.update(self.description.encode(errors="replace"))
-        return s.hexdigest()
-
-    def update_hash(self, hash):
-        """A hash represents the object used to calculate a checksum of a
-        string of information.
-
-        .. code-block:: python
-
-            data = sdata.Data()
-
-            md5 = hashlib.md5()
-            data.update_hash(md5)
-            md5.hexdigest()
-            'bbf323bdcb0bf961803b5504a8a60d69'
-
-            sha1 = hashlib.sha1()
-            data.update_hash(sha1)
-            sha1.hexdigest()
-            '3c59368c7735c1ecaf03ebd4c595bb6e73e90f0c'
-
-            hash = hashlib.sha3_256()
-            data.update_hash(hash).hexdigest()
-            'c468e659891eb5dea6eb6baf73f51ca0688792bf9ad723209dc22730903f6efa'
-
-            data.update_hash(hash).digest()
-            b'M8...'
-
-        :param hash: hash object, e.g. hashlib.sha1()
-        :return: hash
-        """
-        if not (hasattr(hash, "update") and hasattr(hash, "hexdigest")):
-            logging.error("Data.update_hash: given hashfunction is invalid")
-            raise Exception("Data.update_hash: given hashfunction is invalid")
-
-        metadatastr = self.metadata.to_json().encode(errors="replace")
-        hash.update(metadatastr)
-        if self.table is not None:
-            tablestr = self.table.to_json().encode(errors="replace")
-            hash.update(tablestr)
-        hash.update(self.description.encode(errors="replace"))
-        return hash
-
-    def describe(self):
-        """Generate descriptive info of the data
-
-        .. code-block:: python
-
-            df = pd.DataFrame([1,2,3])
-            data = sdata.Data(name='my name',
-                        uuid='38b26864e7794f5182d38459bab85842',
-                        table=df,
-                        description="A remarkable description")
-            data.describe()
-
-        .. code-block:: none
-
-                            0
-            metadata        3
-            table_rows      3
-            table_columns   1
-            description    24
-
-
-        :return: pd.DataFrame
-        """
-        df = pd.DataFrame({0: []}, dtype=object)
-        df.loc["metadata", 0] = self.metadata.size
-        if self.table is None:
-            df.loc["table_rows"] = 0
-            df.loc["table_columns"] = 0
-        else:
-            df.loc["table_rows"] = len(self.table)
-            df.loc["table_columns"] = len(self.table.columns)
-        df.loc["description", 0] = len(self.description)
-        return df
-
-    def _gen_default_attributes(self, default_attributes):
-        """create default Attributes in data.metadata"""
-        for attr_name, value, dtype, unit, description, required in default_attributes:
-            self.metadata.set_attr(name=attr_name, value=value, dtype=dtype, description=description)
-
-    def _get_uuid(self):
-        return self.metadata.get("uuid").value
-        # return self._uuid
-
-    def _set_uuid(self, value):
-        if isinstance(value, str):
-            try:
-                self._uuid = uuid.UUID(value).hex
-            except ValueError as exp:
-                logging.warning("data.uuid: %s" % exp)
-        elif isinstance(value, uuid.UUID):
-            self.metadata.set_attr("uuid", value.hex)
-        else:
-            logging.error("Data.uuid: invalid uuid '{}'".format(value))
-
-    uuid = property(fget=_get_uuid, fset=_set_uuid, doc="uuid of the object")
-
-    def _get_name(self):
-        # return self._name
-        return self.metadata.get("name").value
-
-    def _set_name(self, value):
-        if isinstance(value, str):
-            try:
-                self.metadata.set_attr("name", str(value)[:256])
-            except ValueError as exp:
-                logging.warning("data.name: %s" % exp)
-        else:
-            # self._name = str(value)[:256]
-            self.metadata.set_attr("name", str(value)[:256])
-
-    name = property(fget=_get_name, fset=_set_name, doc="name of the object")
-
-    def _get_description(self):
-        return self._description
-
-    def _set_description(self, value):
-        if isinstance(value, str):
-            try:
-                self._description = str(value)
-            except ValueError as exp:
-                logging.warning("data.name: %s" % exp)
-        else:
-            self._description = str(value)
-
-    description = property(fget=_get_description, fset=_set_description, doc="description of the object")
-
-    @property
-    def filename(self):
-
-        validchars = "-_.() "
-        out = ""
-
-        name = "{}".format(self.name)
-
-        for c in name:
-            if str.isalpha(c) or str.isdigit(c) or (c in validchars):
-                out += c
-            else:
-                out += "_"
-        return out
-
-    def _get_prefix(self):
-        return self._prefix
-
-    def _set_prefix(self, value):
-        if isinstance(value, str):
-            try:
-                self._prefix = value[:256]
-            except ValueError as exp:
-                logging.warning("data.prefix: %s" % exp)
-        else:
-            self._prefix = str(value)[:256]
-
-    prefix = property(fget=_get_prefix, fset=_set_prefix, doc="prefix of the object name")
-
-    def _get_table(self):
-        return self._table
-
-    def _set_table(self, df):
-        if isinstance(df, pd.DataFrame):
-            self._table = df
-            self._table.index.name = "index"
-
-    table = property(fget=_get_table, fset=_set_table, doc="table object(pandas.DataFrame)")
-    df = table
-
-    def to_folder(self, path, dtype="csv"):
-        """export data to folder"""
-        if dtype not in ["csv", "xlsx"]:
-            dtype = "xlsx"
-        if not os.path.exists(path):
-            try:
-                os.makedirs(path)
-            except OSError as exp:
-                logging.error(exp)
-        else:
-            self.clear_folder(path)
-
-        self.metadata.set_attr(name="class", value=self.__class__.__name__, description="object class", unit="-",
-                               dtype="str")
-        self.metadata.set_attr(name="uuid", value=self.uuid, description="object uuid", unit="-", dtype="str")
-        self.metadata.set_attr(name="name", value=self.name, description="object name", unit="-", dtype="str")
-
-        if dtype == "csv":
-            metadata_filepath = os.path.join(path, "metadata.csv")
-            logging.debug("export meta csv '{}'".format(metadata_filepath))
-            self.metadata.to_csv(metadata_filepath)
-
-            # table export
-            if isinstance(self._table, pd.DataFrame) and len(self._table) > 0:
-                exportpath = os.path.join(path, "{}.csv".format(self.osname))
-                self._table.to_csv(exportpath, index=False)
-        if dtype == "xlsx":
-            if not isinstance(self._table, pd.DataFrame):
-                self.table = pd.DataFrame()
-            exportpath = os.path.join(path, "{}.xlsx".format(self.osname))
-            self.to_xlsx(exportpath)
-        # group export
-        for data in self.group.values():
-            exportpath = os.path.join(path, "{}-{}".format(data.__class__.__name__.lower(), data.osname))
-            data.to_folder(exportpath, dtype=dtype)
-        return path
-
-    @classmethod
-    def from_folder(cls, path):
-        """:returns: sdata object instance"""
-        # data = Data.from_folder(path)
-
-        data = cls()
-        if not os.path.exists(path):
-            logging.error("from_folder error: path '{}' not exists.".format(path))
-            return data
-
-        data.metadata = data._load_metadata(path)
-        try:
-            data.uuid = data.metadata.get_attr("uuid").value
-            data.name = data.metadata.get_attr("name").value
-        except Exception as exp:
-            logging.error("Data.from_folder: {}".format(data.metadata.to_dict()))
-            raise
-
-        # table import
-        files = [x for x in os.listdir(path) if
-                 not os.path.isdir(os.path.join(path, x)) and not x.startswith("metadata")]
-        if len(files) == 1:
-            assert len(files) == 1, "invalid number of files for Table '{}'".format(files)
-            importpath = os.path.join(path, files[0])
-            print("read table {}".format(importpath))
-            # data._table = pd.read_csv(importpath)
-
-        if not os.path.exists(path):
-            return cls()
-        metadata = cls._load_metadata(path)
-        data = cls()
-        data.metadata = metadata
-        data.uuid = data.metadata.get_attr("uuid").value
-        data.name = data.metadata.get_attr("name").value
-
-        folders = [x for x in os.listdir(path) if os.path.isdir(os.path.join(path, x))]
-        for folder in folders:
-            subfolder = os.path.join(path, folder)
-            data_ = data.from_folder(subfolder)
-            subdata = data_.from_folder(subfolder)
-            data.add_data(subdata)
-        return data
-
-    @staticmethod
-    def clear_folder(path):
-        """delete subfolder in export folder
-
-        :param path: path
-        :return: None
-        """
-
-        def is_valid(path):
-            prefix = path.split("-")[0]
-            if prefix in [x.lower() for x in SDATACLS.keys()]:
-                return True
-            else:
-                return False
-
-        subfolders = [x for x in os.listdir(path) if os.path.isdir(os.path.join(path, x))]
-        valid_subfolders = [x for x in subfolders if is_valid(x)]
-        for subfolder in valid_subfolders:
-            try:
-                subfolder = os.path.join(path, subfolder)
-                logging.debug("clear_folder: rm {}".format(subfolder))
-                shutil.rmtree(subfolder)
-            except OSError as exp:
-                raise
-
-    @staticmethod
-    def _load_metadata(path):
-        """load metadata from csv
-        
-        :returns: Metadata instance"""
-        metadata_filepath = os.path.join(path, "metadata.csv")
-        if os.path.exists(metadata_filepath):
-            metadata = Metadata().from_csv(metadata_filepath)
-        else:
-            metadata = Metadata()
-        return metadata
-
-    @staticmethod
-    def _get_class_from_metadata(metadata):
-        """get class object from metadata
-        
-        :returns: relevant sdata class object"""
-        classattr = metadata.get_attr("class")
-        if classattr is not None:
-            sdataclassname = classattr.value
-            sdatacls = SDATACLS.get(sdataclassname)
-            if sdataclassname not in SDATACLS:
-                logging.warning("unsupported cls '{}'".format(sdataclassname))
-                sdatacls = Data
-        else:
-            logging.warn("cls not defined '{}'".format(metadata))
-            sdatacls = None
-        return sdatacls
-
-    @property
-    def osname(self):
-        """:returns: os compatible name (ascii?)"""
-        return self.name.replace(" ", "_").lower()
-
-    def verify_attributes(self):
-        """check mandatory attributes"""
-        invalid_attrs = []
-        # attr_defs = ["name", "value", "dtype", "unit", "description", "required"]
-        for attr_defs in self.ATTR_NAMES:
-            required = attr_defs[5]
-            if required is False:
-                continue
-            attr = self.metadata.get_attr(attr_defs[0])
-            if attr is None:
-                invalid_attrs.append(attr_defs[0])
-            elif attr.value is None:
-                invalid_attrs.append(attr.name)
-        return invalid_attrs
-
-    def __str__(self):
-        return "(Data '%s':%s)" % (self.name, self.uuid)
-
-    __repr__ = __str__
-
-    def get_group(self):
-        return self._group
-
-    group = property(get_group, doc="get group")
-
-    def keys(self):
-        """get all child objects uuids
-
-        :return: list of uuid's
-        """
-        return list(self.group.keys())
-
-    def values(self):
-        """get all child objects
-
-        :return: list of child objects
-        """
-        return list(self.group.values())
-
-    def items(self):
-        """get all child objects
-
-        :return: [(child uuid, child objects), ]
-        """
-        return list(self.group.items())
-
-    def clear_group(self):
-        """clear group dict"""
-        self._group = OrderedDict()
-
-    def add_data(self, data):
-        """add data, if data.name is unique"""
-        if isinstance(data, Data):
-            names = [dat.name.lower() for uid, dat in self.group.items()]
-            if data.name.lower() in names:
-                logging.error("{}: name '{}' aready exists".format(data.__class__.__name__, data.name))
-                return
-            self.group[data.uuid] = data
-        else:
-            logging.warning("ignore data %s (wrong type!)" % data)
-
-    def get_data_by_uuid(self, uid):
-        """get data by uuid"""
-        return self.group.get(uid)
-
-    def get_data_by_name(self, name):
-        """:return obj by name"""
-        d = dict([(obj.name, uid) for uid, obj in self.group.items()])
-        uid = d.get(name)
-        return self.get_data_by_uuid(uid)
-
-    def tree_folder(self, dir, padding="  ", print_files=True, hidden_files=False, last=True):
-        """print tree folder structure"""
-        if last is False:
-            print(padding[:-1] + '├─' + os.path.basename(os.path.abspath(dir)))
-        else:
-            print(padding[:-1] + '└─' + os.path.basename(os.path.abspath(dir)))
-        padding = padding + ' '
-        files = []
-        if print_files:
-            files = [x for x in sorted(os.listdir(dir)) if not x.startswith(".")]
-        else:
-            files = [x for x in sorted(os.listdir(dir)) if os.path.isdir(dir + os.sep + x)]
-
-        # metadata first
-        metafiles = [f for f in files if f.startswith("metadata")]
-        files = [x for x in files if x not in metafiles]
-        files = metafiles + sorted(files)
-
-        for count, file in enumerate(sorted(files)):
-            # print(padding + '|')
-            path = dir + os.sep + file
-            if os.path.isdir(path):
-                if count == (len(files) - 1):
-                    self.tree_folder(path, padding + ' ', print_files, last=True)
-                else:
-                    self.tree_folder(path, padding + '|', print_files, last=False)
-            else:
-                if count == (len(files) - 1):
-                    print(padding + '└─' + file)
-                else:
-                    print(padding + '├─' + file)
-
-    def dir(self):
-        """returns a nested list of all child objects
-
-        :return: list of sdata.Data objects
-        """
-        return [(x.name, x.dir()) for x in self.group.values()]
-
-    def to_xlsx_byteio(self):
-        """get xlsx as byteio
-
-        :return: BytesIO
-        """
-
-        def adjust_col_width(sheetname, df, writer, width=40):
-            worksheet = writer.sheets[sheetname]  # pull worksheet object
-            worksheet.set_column(0, 0, width)
-            for idx, col in enumerate(df):  # loop through all columns
-                # series = df[col]
-                # max_len = max((
-                #     series.astype(str, raise_on_error=False).map(len).max(),  # len of largest item
-                #     len(str(series.name))  # len of column name/header
-                #     )) + 1  # adding a little extra space
-                worksheet.set_column(idx + 1, idx + 1, width)
-
-        output = BytesIO()
-        writer = pd.ExcelWriter(output, engine='xlsxwriter')
-        self.metadata.df.to_excel(writer, sheet_name='metadata')
-        adjust_col_width('metadata', self.metadata.df, writer)
-
-        self.df.to_excel(writer, sheet_name='table')
-        adjust_col_width('table', self.table, writer, width=15)
-
-        df_description = pd.DataFrame(self.description.splitlines())
-        df_description.to_excel(writer, sheet_name='description', index=False, header=None)
-        adjust_col_width('description', df_description, writer, width=200)
-
-        writer.save()
-        processed_data = output.getvalue()
-        return processed_data
-
-    def to_xlsx_base64(self):
-        """get xlsx as byteio base64 encoded
-
-        :return: base64
-        """
-        val = self.to_xlsx_byteio()
-        b64 = base64.b64encode(val)
-        return b64
-
-    def get_download_link(self):
-        """Generates a link allowing the data in a given panda dataframe to be downloaded
-        in:  dataframe
-        out: href string
-        """
-        b64 = self.to_xlsx_base64()
-        return '<a href="data:application/octet-stream;base64,{1}" download="{0}.xlsx">Download {0}.xlsx file</a>'.format(self.osname, b64.decode())
-
-    def to_xlsx(self, filepath=None):
-        """export atrributes and data to excel
-
-        :param filepath:
-        :return:
-        """
-
-        def adjust_col_width(sheetname, df, writer, width=40):
-            worksheet = writer.sheets[sheetname]  # pull worksheet object
-            worksheet.set_column(0, 0, width)
-            for idx, col in enumerate(df):  # loop through all columns
-                # series = df[col]
-                # max_len = max((
-                #     series.astype(str, raise_on_error=False).map(len).max(),  # len of largest item
-                #     len(str(series.name))  # len of column name/header
-                #     )) + 1  # adding a little extra space
-                worksheet.set_column(idx + 1, idx + 1, width)
-
-        with pd.ExcelWriter(filepath) as writer:
-
-            # metadata
-            # dfm = pd.DataFrame.from_dict(self.metadata, orient="index", columns=["value"])
-            dfm = self.metadata.to_dataframe()
-
-            # dfm = dfm.sort_index()
-            dfm.index.name = "key"
-            dfm.to_excel(writer, sheet_name='metadata', index=False)
-            adjust_col_width('metadata', dfm, writer)
-
-            # data
-            if self.table is not None:
-                self.table.index.name = "index"
-                self.table.to_excel(writer, sheet_name='table')
-                adjust_col_width('table', self.table, writer, width=15)
-            else:
-                df = pd.DataFrame()
-                df.index.name = "index"
-                df.to_excel(writer, sheet_name='table')
-                adjust_col_width('table', df, writer, width=15)
-
-            df_description = pd.DataFrame(self.description.splitlines())
-            df_description.to_excel(writer, sheet_name='description', index=False, header=None)
-            adjust_col_width('description', df_description, writer, width=200)
-
-            # # raw data
-            # self.df_raw.index.name = "index"
-            # self.df_raw.to_excel(writer, sheet_name='df_raw')
-            # adjust_col_width('df_raw', self.df_raw, writer, width=15)
-
-    @classmethod
-    def from_xlsx(cls, filepath):
-        """save table as xlsx
-
-        :param filepath:
-        :return:
-        """
-        try:
-            if os.path.exists(filepath):
-                wb = openpyxl.load_workbook(filename=filepath)
-                # sheetname = u'Übergabedaten VWD für BFA'
-                sheetnames = wb.sheetnames
-
-                tt = cls(name=filepath)
-
-                # read df
-                if "table" in sheetnames:
-                    tt.table = pd.read_excel(filepath, sheet_name="table", index_col='index')
-                else:
-                    logging.info("no table data in '{}'".format(filepath))
-                dfm = pd.read_excel(filepath, sheet_name="metadata")
-                dfm = dfm.set_index(dfm.name.values)
-                # dfm["value"] = dfm["value"].replace(np.nan, None)
-                dfm["description"] = dfm["description"].replace(np.nan, '')
-                dfm["label"] = dfm["label"].replace(np.nan, '')
-                # print("!data.from_xlsx", dfm)
-                tt.metadata = tt.metadata.from_dataframe(dfm)
-
-                # read description
-                if "description" in sheetnames:
-                    cells = []
-                    for cell in wb["description"]["A"]:
-                        if cell.value is not None:
-                            cells.append(cell.value)
-                        else:
-                            cells.append("")
-                    tt.description = "\n".join(cells)
-                else:
-                    logging.info("no description in '{}'".format(filepath))
-
-                return tt
-            else:
-                raise Exception("excel file '{}' not available".format(filepath))
-        except Exception as exp:
-            raise
-
-    def to_json(self, filepath=None):
-        """export Data in json format
-
-        :param filepath: export file path (default:None)
-        :return: json str
-        """
-
-        if self.table is not None:
-            json_table = self.table.to_dict()
-        else:
-            json_table = {}
-
-        j = {"metadata": self.metadata.to_dict(),
-             "table": json_table,
-             "description": self.description
-             }
-        if filepath:
-            with open(filepath, "w") as fh:
-                json.dump(j, fh)
-        else:
-            return json.dumps(j)
-
-    @classmethod
-    def from_json(cls, s=None, filepath=None):
-        """
-
-        :param s: json str
-        :param filepath:
-        :return:
-        """
-        data = cls()
-        if s is None and filepath is not None:
-            with open(filepath, "r") as fh:
-                d = json.load(fh)
-        elif s is None and filepath is None:
-            logging.error("data.from_json: no json data available")
-            return
-        elif s is not None and filepath is None:
-            d = json.loads(s)
-        else:
-            logging.error("data.from_json: unexpected error")
-            d = None
-
-        if d:
-            if "metadata" in d.keys():
-                data.metadata = data.metadata.from_dict(d["metadata"])
-            else:
-                logging.error("Data.from_json: table not available")
-
-            if "table" in d.keys():
-                data.table = pd.DataFrame.from_dict(d["table"])
-                # data.table = pd.read_json(json.dumps(d["table"]))
-                # data.table = pd.read_json(d["table"])
-            else:
-                logging.error("Data.from_json: metadata not available")
-
-            if "description" in d.keys():
-                data.description = d["description"]
-            else:
-                logging.error("Data.from_json: description not available")
-
-        return data
-
-    def to_csv(self, filepath=None):
-        """export sdata.Data to csv
-
-        :param filepath:
-        :return:
-        """
-        exportlines = []
-        exportlines.append(self.metadata.to_csv_header(prefix="#;", sep=";", filepath=None))
-        exportlines.append(self.df.to_csv(sep=";"))
-
-        exportstr = "".join(exportlines)
-
-        if filepath is None:
-            return exportstr
-        else:
-            with open(filepath, "w") as fh:
-                fh.write(exportstr)
-
-    @classmethod
-    def from_csv(cls, s=None, filepath=None, sep=";"):
-        """import sdata.Data from csv
-
-        :param s: csv str
-        :param filepath:
-        :param sep: separator (default=";")
-        :return: sdata.Data
-        """
-        data = cls()
-        if filepath:
-            df = pd.read_csv(filepath, sep=";", comment="#")
-            sio = open(filepath, "r")
-        elif s is not None:
-            sio = StringIO(s)
-            pd.read_csv(sio, sep=";", comment="#")
-            sio.seek(0)
-        else:
-            logging.error("data.from_csv: no csv data available")
-            return
-
-        for line in sio:
-            if line.startswith("#;"):
-                print(line)
-
-        data.table = df
-        return data
-
-
-class DataFrame(Data):
-    """Data Frame aka Table
-
-    deprecated
-    """
-
-    def __init__(self, **kwargs):
-        """DataFrame"""
-        self.columns = kwargs.get("columns") or Metadata()
-
-
-    def _get_blob(self):
-        return self._blob
-
-    def _set_blob(self, blob):
-        if isinstance(blob, pd.DataFrame):
-            self._blob = blob
-            self.guess_columns()
-
-    blob = property(fget=_get_blob, fset=_set_blob, doc="blob object")
-
-    def guess_columns(self):
-        """extract column names and dtypes from dataframe"""
-        if self.blob is not None:
-            for icol, col in enumerate(self.blob.columns):
-                self.columns.set_attr(col, value=icol, dtype=self.blob[col].dtype.name)
-
-    def to_xlsx(self, path, **kwargs):
-        """export atrributes and data to excel
-
-        :param filepath:
-        :return:
-        """
-
-        filepath = os.path.join(path, "{}.xlsx".format(self.filename))
-
-        def adjust_col_width(sheetname, df, writer, width=40):
-            worksheet = writer.sheets[sheetname]  # pull worksheet object
-            worksheet.set_column(0, 0, width)
-            for idx, col in enumerate(df):  # loop through all columns
-                worksheet.set_column(idx + 1, idx + 1, width)
-
-        with pd.ExcelWriter(filepath) as writer:
-            dfm = self.metadata.to_dataframe()
-            dfm = dfm.sort_index()
-            dfm.index.name = "key"
-            dfm.to_excel(writer, sheet_name='metadata')
-            adjust_col_width('metadata', dfm, writer)
-
-            dfc = self.columns.to_dataframe()
-            dfc = dfc.sort_index()
-            dfc.index.name = "key"
-            dfc.to_excel(writer, sheet_name='columns')
-            adjust_col_width('columns', dfc, writer)
-
-            # data
-            if self.blob is not None:
-                self.blob.index.name = "index"
-                self.blob.to_excel(writer, sheet_name='dataframe')
-                adjust_col_width('dataframe', self.blob, writer, width=15)
-
-    @classmethod
-    def from_xlsx(cls, filepath, **kwargs):
-        """save table as xlsx
-
-        :param filepath:
-        :return:
-        """
-        tt = cls(name=filepath)
-        tt.blob = pd.read_excel(filepath, sheet_name="dataframe")
-        dfm = pd.read_excel(filepath, sheet_name="metadata")
-        dfm = dfm.set_index("key")
-        tt.metadata = tt.metadata.from_dataframe(dfm)
-
-        dfc = pd.read_excel(filepath, sheet_name="columns")
-        dfc = dfc.set_index("key")
-        tt.columns = tt.metadata.from_dataframe(dfc)
-        return tt
-
-
->>>>>>> 1f4598ff
 SDATACLS = {"Data": Data,
             "Blob": Blob
             }
