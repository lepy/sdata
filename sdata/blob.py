# -*-coding: utf-8-*-

import logging
import collections
import pandas as pd
import numpy as np
from sdata.timestamp import TimeStamp
from sdata.data import Data
from sdata.metadata import Metadata, Attribute
import json
import os
import hashlib


class Blob(Data):
    """Binary Large Object as reference

    .. warning::

        highly experimental"""

    VAULT_TYPES = ["filesystem", "hdf5", "db", "www"]

    def __init__(self, **kwargs):
        """Binary Large Object

        :param name:
        :param url:
        :param filetype:
        :param vault:
        :param kwargs:

        """
        Data.__init__(self, **kwargs)
<<<<<<< HEAD
        self.metadata.add("blob_name", kwargs.get("name", ""))
        self.metadata.add("blob_type", "unknown")
        self.url = kwargs.get("url", "")
        self.metadata.add("blob_sha1", self.sha1)
        self.metadata.add("blob_md5", self.md5)
        self.metadata.add("vault", kwargs.get("vault", ""))
        self.metadata.add("blob_filetype", kwargs.get("filetype", "unknown"))
=======
        self.metadata.add("blob_name", "")
        self.metadata.add("blob_sha1", "")
        self.metadata.add("blob_url", "")
        self.metadata.add("blob_type", "")
        self.metadata.add("vault", "")
>>>>>>> f7ae5269

    def _get_url(self):
        # return self._name
        return self.metadata.get("blob_url").value

    def _set_url(self, value):
        if isinstance(value, str):
            try:
                self.metadata.set_attr("blob_url", str(value)[:256])
            except ValueError as exp:
                logging.warning("blob.url: %s" % exp)
        else:
            # self._name = str(value)[:256]
            self.metadata.set_attr("blob_url", str(value)[:256])

    url = property(fget=_get_url, fset=_set_url, doc="url of the blob")

<<<<<<< HEAD
=======
    def set_reference(self, url, **kwargs):
        """set refence to file object

        :param url: url to the external blob
        :param name: name of the blob
        :param btype: blob file type, e.g. pdf, csv
        :return:
        """
        self.metadata.add("blob_name", kwargs.get("name"))
        self.metadata.add("blob_uuid", "")
        self.metadata.add("vault", "")
        self.metadata.add("blob_sha1", "")
        self.metadata.add("blob_url", url)
        self.metadata.add("blob_format", "")

>>>>>>> f7ae5269
    def exists(self, vault="filesystem"):
        """Test whether a object under the blob.url exists.

        :param vault:
        :return:
        """
        if vault == "filesystem":
            if os.path.exists(self.url):
                return True
            else:
                return False
        else:
            return False

    @property
    def sha1(self):
<<<<<<< HEAD
        """calculate the sha1 hash of the blob

        :return: sha1
        """
        hash = hashlib.sha1()
        if self.url and os.path.exists(self.url):
            with open(self.url, "rb") as fh:
                self.update_hash(fh, hash)
            return hash.hexdigest()
        else:
            logging.error("can't open external url '{}'".format(str(self.url)))

    @property
    def md5(self):
        """calculate the md5 hash of the blob

        :return: sha1
        """
        hash = hashlib.md5()
        if self.url and os.path.exists(self.url):
            with open(self.url, "rb") as fh:
                self.update_hash(fh, hash)
            return hash.hexdigest()
        else:
            logging.error("can't open external url '{}'".format(str(self.url)))

=======
        """

        :return:
        """
>>>>>>> f7ae5269

    def update_hash(self, fh, hash):
        """A hash represents the object used to calculate a checksum of a
        string of information.

        .. code-block:: python

            hash = hashlib.md5()
            df = pd.DataFrame([1,2,3])
            url = "/tmp/blob.csv"
            df.to_csv(url)
            blob = sdata.Blob(url=url)
            fh = open(url, "rb")
            blob.update_hash(fh, hash)
            hash.hexdigest()

        :param fh: file handle
        :param hash: hash object, e.g. hashlib.sha1()
        :return: hash
        """

        # BUF_SIZE is totally arbitrary, change for your app!
        BUF_SIZE = 65536  # lets read stuff in 64kb chunks!

        with fh as f:
            while True:
                data = f.read(BUF_SIZE)
                if not data:
                    break
                hash.update(data)
        return hash
<|MERGE_RESOLUTION|>--- conflicted
+++ resolved
@@ -32,7 +32,6 @@
 
         """
         Data.__init__(self, **kwargs)
-<<<<<<< HEAD
         self.metadata.add("blob_name", kwargs.get("name", ""))
         self.metadata.add("blob_type", "unknown")
         self.url = kwargs.get("url", "")
@@ -40,13 +39,7 @@
         self.metadata.add("blob_md5", self.md5)
         self.metadata.add("vault", kwargs.get("vault", ""))
         self.metadata.add("blob_filetype", kwargs.get("filetype", "unknown"))
-=======
-        self.metadata.add("blob_name", "")
-        self.metadata.add("blob_sha1", "")
-        self.metadata.add("blob_url", "")
-        self.metadata.add("blob_type", "")
-        self.metadata.add("vault", "")
->>>>>>> f7ae5269
+
 
     def _get_url(self):
         # return self._name
@@ -64,24 +57,6 @@
 
     url = property(fget=_get_url, fset=_set_url, doc="url of the blob")
 
-<<<<<<< HEAD
-=======
-    def set_reference(self, url, **kwargs):
-        """set refence to file object
-
-        :param url: url to the external blob
-        :param name: name of the blob
-        :param btype: blob file type, e.g. pdf, csv
-        :return:
-        """
-        self.metadata.add("blob_name", kwargs.get("name"))
-        self.metadata.add("blob_uuid", "")
-        self.metadata.add("vault", "")
-        self.metadata.add("blob_sha1", "")
-        self.metadata.add("blob_url", url)
-        self.metadata.add("blob_format", "")
-
->>>>>>> f7ae5269
     def exists(self, vault="filesystem"):
         """Test whether a object under the blob.url exists.
 
@@ -98,7 +73,6 @@
 
     @property
     def sha1(self):
-<<<<<<< HEAD
         """calculate the sha1 hash of the blob
 
         :return: sha1
@@ -124,13 +98,6 @@
             return hash.hexdigest()
         else:
             logging.error("can't open external url '{}'".format(str(self.url)))
-
-=======
-        """
-
-        :return:
-        """
->>>>>>> f7ae5269
 
     def update_hash(self, fh, hash):
         """A hash represents the object used to calculate a checksum of a
